--- conflicted
+++ resolved
@@ -23,71 +23,7 @@
 
             const builder = new Builder(neode);
 
-<<<<<<< HEAD
-            // Add properties to params
-            model.properties().forEach((property, key) => {
-                // Skip if not set
-                if ( !properties.hasOwnProperty( key ) ) {
-                    return;
-                }
-
-                const value = properties[ key ];
-
-                // Only set protected properties on creation
-                if ( property.protected() || property.primary() ) {
-                    params.__on_create_set[ key ] = value;
-                }
-                else if ( !property.readonly() ) {
-                    params.__set[ key ] = value;
-                }
-            });
-
-            const labels = model.labels().join(":");
-            const origin = 'this';
-            const query = [];
-            const output = [origin];
-
-            query.push(`MERGE (${origin}:${labels} { ${match.join(', ')} })`);
-
-            // Set Properties
-            Object.keys(params.__on_create_set).length && query.push(`ON CREATE SET ${origin} += {__on_create_set}`);
-            Object.keys(params.__on_match_set).length && query.push(`ON MATCH SET ${origin} += {__on_match_set}`);
-            Object.keys(params.__set).length && query.push(`SET ${origin} += {__set}`);
-
-            // Merge relationships
-            model.relationships().forEach((relationship, key) => {
-                if ( properties.hasOwnProperty( key ) ) {
-                    const rels = Array.isArray( properties[ key ] ) ? properties[ key ] : [ properties[ key ] ];
-
-                    // TODO: Set property as key
-                    rels.forEach((target, idx) => {
-                        const alias = `${relationship.type()}_${idx}`;
-                        const direction_in = relationship.direction() == DIRECTION_IN ? '<' : '';
-                        const direction_out = relationship.direction() == DIRECTION_OUT ? '>' : '';
-
-                        if ( target instanceof Node ) {
-                            query.push(`WITH ${output.join(',')} MATCH (${alias}) WHERE id(${alias}) = {${alias}}`);
-                            query.push(`MERGE (${origin})${direction_in}-[:${relationship.relationship()}]-${direction_out}(${alias})`);
-                            params[ alias ] = target.idInt();
-                        }
-                        else if ( target instanceof Object ) {
-                            const alias_match = [];
-                            Object.keys(target).forEach(key => {
-                                const alias_match_key = `${alias}_${key}`;
-                                alias_match.push(`${key}:{${alias_match_key}}`);
-                                params[ alias_match_key ] = target[ key ];
-
-                            });
-
-                            query.push(`WITH ${output.join(',')} MERGE (${alias} { ${alias_match.join(',')} })`);
-                            query.push(`MERGE (${origin})${direction_in}-[:${relationship.relationship()}]-${direction_out}(${alias})`);
-                        }
-                    });
-                }
-            });
-=======
             addNodeToStatement(neode, builder, alias, model, properties, [ alias ], 'merge', merge_on);
->>>>>>> ce3d17b1
 
             // Output
             const output = eagerNode(neode, 1, alias, model);
