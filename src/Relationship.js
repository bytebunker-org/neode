--- conflicted
+++ resolved
@@ -37,15 +37,8 @@
         return this._definition;
     }
 
-<<<<<<< HEAD
-    /**
-     * Relationship Type definition for this node
-     *
-     * @return {RelationshipType}
-=======
     /** 
      * Get the relationship type
->>>>>>> ce3d17b1
      */
     type() {
         return this._type;
@@ -84,10 +77,6 @@
      *
      * @return {Promise}
      */
-<<<<<<< HEAD
-    get(property, or = null) {
-        return this._relationship.properties.hasOwnProperty(property) ? this._relationship.properties[property] : or;
-=======
     toJson() {
         const output = {
             _id: this.id(),
@@ -114,7 +103,6 @@
 
                 return output;
             });
->>>>>>> ce3d17b1
     }
 
     /**
