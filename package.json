--- conflicted
+++ resolved
@@ -1,10 +1,6 @@
 {
   "name": "neode",
-<<<<<<< HEAD
-  "version": "0.1.16",
-=======
   "version": "0.2.7",
->>>>>>> ce3d17b1
   "description": "Neo4j OGM for NodeJS",
   "main": "build/index.js",
   "types": "types/index.d.ts",
@@ -30,23 +26,6 @@
   "dependencies": {
     "dotenv": "^4.0.0",
     "joi": "^13.4.0",
-<<<<<<< HEAD
-    "neo4j-driver": "^1.6.1",
-    "uuid": "^3.1.0"
-  },
-  "devDependencies": {
-    "babel-cli": "^6.26.0",
-    "babel-plugin-transform-es2015-modules-commonjs": "^6.26.2",
-    "babel-preset-es2015": "^6.24.1",
-    "babel-register": "^6.26.0",
-    "chai": "^3.5.0",
-    "clear": "0.0.1",
-    "eslint": "^4.1.1",
-    "gulp": "^4.0.0",
-    "gulp-mocha": "^6.0.0",
-    "mocha": "^5.2.0",
-    "nyc": "^13.0.0"
-=======
     "neo4j-driver": "^1.6.2",
     "uuid": "^3.3.2"
   },
@@ -59,7 +38,6 @@
     "eslint": "^4.19.1",
     "mocha": "^5.2.0",
     "nyc": "^13.0.1"
->>>>>>> ce3d17b1
   },
   "babel": {
     "presets": [
