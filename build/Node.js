'use strict';

Object.defineProperty(exports, "__esModule", {
    value: true
});

var _slicedToArray = function () { function sliceIterator(arr, i) { var _arr = []; var _n = true; var _d = false; var _e = undefined; try { for (var _i = arr[Symbol.iterator](), _s; !(_n = (_s = _i.next()).done); _n = true) { _arr.push(_s.value); if (i && _arr.length === i) break; } } catch (err) { _d = true; _e = err; } finally { try { if (!_n && _i["return"]) _i["return"](); } finally { if (_d) throw _e; } } return _arr; } return function (arr, i) { if (Array.isArray(arr)) { return arr; } else if (Symbol.iterator in Object(arr)) { return sliceIterator(arr, i); } else { throw new TypeError("Invalid attempt to destructure non-iterable instance"); } }; }();

var _createClass = function () { function defineProperties(target, props) { for (var i = 0; i < props.length; i++) { var descriptor = props[i]; descriptor.enumerable = descriptor.enumerable || false; descriptor.configurable = true; if ("value" in descriptor) descriptor.writable = true; Object.defineProperty(target, descriptor.key, descriptor); } } return function (Constructor, protoProps, staticProps) { if (protoProps) defineProperties(Constructor.prototype, protoProps); if (staticProps) defineProperties(Constructor, staticProps); return Constructor; }; }();

<<<<<<< HEAD
var _neo4jDriver = require('neo4j-driver');

var _Update = require('./Services/Update');
=======
var _Entity2 = require('./Entity');

var _Entity3 = _interopRequireDefault(_Entity2);
>>>>>>> ce3d17b1

var _UpdateNode = require('./Services/UpdateNode');

var _UpdateNode2 = _interopRequireDefault(_UpdateNode);

var _DeleteNode = require('./Services/DeleteNode');

var _DeleteNode2 = _interopRequireDefault(_DeleteNode);

var _RelateTo = require('./Services/RelateTo');

var _RelateTo2 = _interopRequireDefault(_RelateTo);

var _RelationshipType = require('./RelationshipType');

var _RelationshipType2 = _interopRequireDefault(_RelationshipType);

function _interopRequireDefault(obj) { return obj && obj.__esModule ? obj : { default: obj }; }

function _classCallCheck(instance, Constructor) { if (!(instance instanceof Constructor)) { throw new TypeError("Cannot call a class as a function"); } }

function _possibleConstructorReturn(self, call) { if (!self) { throw new ReferenceError("this hasn't been initialised - super() hasn't been called"); } return call && (typeof call === "object" || typeof call === "function") ? call : self; }

function _inherits(subClass, superClass) { if (typeof superClass !== "function" && superClass !== null) { throw new TypeError("Super expression must either be null or a function, not " + typeof superClass); } subClass.prototype = Object.create(superClass && superClass.prototype, { constructor: { value: subClass, enumerable: false, writable: true, configurable: true } }); if (superClass) Object.setPrototypeOf ? Object.setPrototypeOf(subClass, superClass) : subClass.__proto__ = superClass; }

/** 
 * Node Container
 */
var Node = function (_Entity) {
    _inherits(Node, _Entity);

    /**
     * @constructor
     *
<<<<<<< HEAD
     * @param  {Neode} neode  Neode Instance
     * @param  {Model} model  Model definition
     * @param  {node}  node   Node Onject from neo4j-driver
     * @param  {Map}   eager  Eagerly loaded values
=======
     * @param  {Neode}   neode        Neode Instance
     * @param  {Model}   model        Model definition
     * @param  {Integer} identity     Internal Node ID
     * @param  {Array}   labels       Node labels
     * @param  {Object}  properties   Property Map
     * @param  {Map}     eager        Eagerly loaded values
>>>>>>> ce3d17b1
     * @return {Node}
     */
    function Node(neode, model, identity, labels, properties, eager) {
        _classCallCheck(this, Node);

        var _this = _possibleConstructorReturn(this, (Node.__proto__ || Object.getPrototypeOf(Node)).call(this));

        _this._neode = neode;
        _this._model = model;
        _this._identity = identity;
        _this._labels = labels;
        _this._properties = properties || new Map();

        _this._eager = eager || new Map();

        _this._deleted = false;
        return _this;
    }

    /** 
     * Get the Model for this Node
     * 
     * @return {Model}
     */


    _createClass(Node, [{
        key: 'model',
        value: function model() {
            return this._model;
        }

        /**
         * Get Labels
         *
         * @return {Array}
         */

    }, {
        key: 'labels',
        value: function labels() {
            return this._labels;
        }

        /**
         * Set an eager value on the fly
         * 
         * @param  {String} key 
         * @param  {Mixed}  value 
         * @return {Node}
         */

    }, {
        key: 'setEager',
        value: function setEager(key, value) {
            this._eager.set(key, value);

            return this;
        }

        /**
         * Delete this node from the Graph
         *
         * @param {Integer} to_depth    Depth to delete to (Defaults to 10)
         * @return {Promise}
         */

    }, {
        key: 'delete',
        value: function _delete(to_depth) {
            var _this2 = this;

            return (0, _DeleteNode2.default)(this._neode, this._identity, this._model, to_depth).then(function () {
                _this2._deleted = true;

                return _this2;
            });
        }

        /**
         * Relate this node to another based on the type
         *
         * @param  {Node}   node            Node to relate to
         * @param  {String} type            Type of Relationship definition
         * @param  {Object} properties      Properties to set against the relationships
         * @param  {Boolean} force_create   Force the creation a new relationship? If false, the relationship will be merged
         * @return {Promise}
         */

    }, {
        key: 'relateTo',
        value: function relateTo(node, type) {
            var properties = arguments.length > 2 && arguments[2] !== undefined ? arguments[2] : {};
            var force_create = arguments.length > 3 && arguments[3] !== undefined ? arguments[3] : false;

            var relationship = this._model.relationships().get(type);

            if (!(relationship instanceof _RelationshipType2.default)) {
                return Promise.reject(new Error('Cannot find relationship with type ' + type));
            }

            return (0, _RelateTo2.default)(this._neode, this, node, relationship, properties, force_create);
        }

        /**
         * Convert Node to a JSON friendly Object
         *
         * @return {Promise}
         */

    }, {
        key: 'toJson',
        value: function toJson() {
            var _this3 = this;

            var output = {
                _id: this.id(),
                _labels: this.labels()
            };

<<<<<<< HEAD
            // Convert properties
            Object.keys(output).forEach(function (key) {
                if (output[key].toNumber) {
                    output[key] = output[key].toNumber();
                } else if (_neo4jDriver.v1.temporal.isDateTime(output[key])) {
                    output[key] = new Date(output[key].toString());
                } else if (_neo4jDriver.v1.spatial.isPoint(output[key])) {
                    switch (output[key].srid.toString()) {
                        // SRID values: @https://neo4j.com/docs/developer-manual/current/cypher/functions/spatial/
                        case '4326':
                            // WGS 84 2D
                            output[key] = { longitude: output[key].x, latitude: output[key].y };
                            break;

                        case '4979':
                            // WGS 84 3D
                            output[key] = { longitude: output[key].x, latitude: output[key].y, height: output[key].z };
                            break;

                        case '7203':
                            // Cartesian 2D
                            output[key] = { x: output[key].x, y: output[key].y };
                            break;

                        case '9157':
                            // Cartesian 3D
                            output[key] = { x: output[key].x, y: output[key].y, z: output[key].z };
                            break;
                    }
=======
            // Properties
            this._model.properties().forEach(function (property, key) {
                if (property.hidden()) {
                    return;
>>>>>>> ce3d17b1
                }

                if (_this3._properties.has(key)) {
                    output[key] = _this3.valueToJson(property, _this3._properties.get(key));
                }
            });

            // Eager Promises
            return Promise.all(this._model.eager().map(function (rel) {
                var key = rel.name();

                if (_this3._eager.has(rel.name())) {
                    // Call internal toJson function on either a Node or NodeCollection
                    return _this3._eager.get(rel.name()).toJson().then(function (value) {
                        return { key: key, value: value };
                    });
                }
            }))
            // Remove Empty 
            .then(function (eager) {
                return eager.filter(function (e) {
                    return !!e;
                });
            })

            // Assign to Output
            .then(function (eager) {
                eager.forEach(function (_ref) {
                    var key = _ref.key,
                        value = _ref.value;
                    return output[key] = value;
                });

                return output;
            });
        }

        /**
         * Update the properties for this node
         * 
         * @param {Object} properties  New properties
         * @return {Node}
         */

    }, {
        key: 'update',
        value: function update(properties) {
            var _this4 = this;

            return (0, _UpdateNode2.default)(this._neode, this._model, this._identity, properties).then(function (properties) {
                Object.entries(properties).forEach(function (_ref2) {
                    var _ref3 = _slicedToArray(_ref2, 2),
                        key = _ref3[0],
                        value = _ref3[1];

                    _this4._properties.set(key, value);
                });
            }).then(function () {
                return _this4;
            });
        }
    }]);

    return Node;
}(_Entity3.default);

exports.default = Node;<|MERGE_RESOLUTION|>--- conflicted
+++ resolved
@@ -8,15 +8,9 @@
 
 var _createClass = function () { function defineProperties(target, props) { for (var i = 0; i < props.length; i++) { var descriptor = props[i]; descriptor.enumerable = descriptor.enumerable || false; descriptor.configurable = true; if ("value" in descriptor) descriptor.writable = true; Object.defineProperty(target, descriptor.key, descriptor); } } return function (Constructor, protoProps, staticProps) { if (protoProps) defineProperties(Constructor.prototype, protoProps); if (staticProps) defineProperties(Constructor, staticProps); return Constructor; }; }();
 
-<<<<<<< HEAD
-var _neo4jDriver = require('neo4j-driver');
-
-var _Update = require('./Services/Update');
-=======
 var _Entity2 = require('./Entity');
 
 var _Entity3 = _interopRequireDefault(_Entity2);
->>>>>>> ce3d17b1
 
 var _UpdateNode = require('./Services/UpdateNode');
 
@@ -51,19 +45,12 @@
     /**
      * @constructor
      *
-<<<<<<< HEAD
-     * @param  {Neode} neode  Neode Instance
-     * @param  {Model} model  Model definition
-     * @param  {node}  node   Node Onject from neo4j-driver
-     * @param  {Map}   eager  Eagerly loaded values
-=======
      * @param  {Neode}   neode        Neode Instance
      * @param  {Model}   model        Model definition
      * @param  {Integer} identity     Internal Node ID
      * @param  {Array}   labels       Node labels
      * @param  {Object}  properties   Property Map
      * @param  {Map}     eager        Eagerly loaded values
->>>>>>> ce3d17b1
      * @return {Node}
      */
     function Node(neode, model, identity, labels, properties, eager) {
@@ -184,14 +171,17 @@
                 _labels: this.labels()
             };
 
-<<<<<<< HEAD
-            // Convert properties
-            Object.keys(output).forEach(function (key) {
-                if (output[key].toNumber) {
-                    output[key] = output[key].toNumber();
-                } else if (_neo4jDriver.v1.temporal.isDateTime(output[key])) {
+            // Properties
+            this._model.properties().forEach(function (property, key) {
+                if (property.hidden()) {
+                    return;
+                }
+
+                if (_this3._properties.has(key)) {
+                    output[key] = _this3.valueToJson(property, _this3._properties.get(key));
+                } else if (neo4j.temporal.isDateTime(output[key])) {
                     output[key] = new Date(output[key].toString());
-                } else if (_neo4jDriver.v1.spatial.isPoint(output[key])) {
+                } else if (neo4j.spatial.isPoint(output[key])) {
                     switch (output[key].srid.toString()) {
                         // SRID values: @https://neo4j.com/docs/developer-manual/current/cypher/functions/spatial/
                         case '4326':
@@ -214,16 +204,6 @@
                             output[key] = { x: output[key].x, y: output[key].y, z: output[key].z };
                             break;
                     }
-=======
-            // Properties
-            this._model.properties().forEach(function (property, key) {
-                if (property.hidden()) {
-                    return;
->>>>>>> ce3d17b1
-                }
-
-                if (_this3._properties.has(key)) {
-                    output[key] = _this3.valueToJson(property, _this3._properties.get(key));
                 }
             });
 
