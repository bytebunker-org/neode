'use strict';

Object.defineProperty(exports, "__esModule", {
    value: true
});

var _createClass = function () { function defineProperties(target, props) { for (var i = 0; i < props.length; i++) { var descriptor = props[i]; descriptor.enumerable = descriptor.enumerable || false; descriptor.configurable = true; if ("value" in descriptor) descriptor.writable = true; Object.defineProperty(target, descriptor.key, descriptor); } } return function (Constructor, protoProps, staticProps) { if (protoProps) defineProperties(Constructor.prototype, protoProps); if (staticProps) defineProperties(Constructor, staticProps); return Constructor; }; }();

function _classCallCheck(instance, Constructor) { if (!(instance instanceof Constructor)) { throw new TypeError("Cannot call a class as a function"); } }

/**
 *  Container holding information for a property.
 * 
 * TODO: Schema validation to enforce correct data types
 */
var Property = function () {
    function Property(name, schema) {
        var _this = this;

        _classCallCheck(this, Property);

        if (typeof schema == 'string') {
            schema = { type: schema };
        }

        this._name = name;
        this._schema = schema;

        // TODO: Clean Up
        Object.keys(schema).forEach(function (key) {
            _this['_' + key] = schema[key];
        });
    }

    _createClass(Property, [{
        key: 'name',
        value: function name() {
            return this._name;
        }
    }, {
        key: 'type',
        value: function type() {
            return this._schema.type;
        }
    }, {
        key: 'primary',
        value: function primary() {
            return this._primary || false;
        }
    }, {
        key: 'unique',
        value: function unique() {
            return this._unique || false;
        }
    }, {
        key: 'exists',
        value: function exists() {
            return this._exists || false;
        }
    }, {
        key: 'required',
        value: function required() {
            return this._exists || this._required || false;
        }
    }, {
        key: 'indexed',
        value: function indexed() {
            return this._index || false;
        }
    }, {
        key: 'protected',
        value: function _protected() {
            return this._primary || this._protected;
        }
    }, {
        key: 'hidden',
        value: function hidden() {
            return this._hidden;
        }
    }, {
        key: 'readonly',
        value: function readonly() {
            return this._readonly || false;
        }
<<<<<<< HEAD
=======
    }, {
        key: 'convertToInteger',
        value: function convertToInteger() {
            return this._type == 'int' || this._type == 'integer';
        }
>>>>>>> ce3d17b1
    }]);

    return Property;
}();

exports.default = Property;<|MERGE_RESOLUTION|>--- conflicted
+++ resolved
@@ -82,14 +82,11 @@
         value: function readonly() {
             return this._readonly || false;
         }
-<<<<<<< HEAD
-=======
     }, {
         key: 'convertToInteger',
         value: function convertToInteger() {
             return this._type == 'int' || this._type == 'integer';
         }
->>>>>>> ce3d17b1
     }]);
 
     return Property;
