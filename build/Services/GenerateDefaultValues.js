'use strict';

Object.defineProperty(exports, "__esModule", {
    value: true
});

var _uuid = require('uuid');

var _uuid2 = _interopRequireDefault(_uuid);

<<<<<<< HEAD
var _neo4jDriver = require('neo4j-driver');

var _ValidationError = require('../ValidationError');

var _ValidationError2 = _interopRequireDefault(_ValidationError);

function _interopRequireDefault(obj) { return obj && obj.__esModule ? obj : { default: obj }; }

/**
 * Convert a value to it's native type
 *
 * @param  {Object} config   Field Configuration
 * @param  {mixed}  value    Value to be converted
 * @return {mixed}
 */
function CleanValue(config, value) {
    // Clean Values
    switch (config.type) {
        case 'float':
            value = parseFloat(value);
            break;

        case 'int':
        case 'integer':
            value = parseInt(value);
            break;

        case 'bool':
        case 'boolean':
            value = !!value;
            break;

        case 'timestamp':
            value = value instanceof Date ? value.getTime() : value;
            break;

        case 'DateTime':
            value = value instanceof Date ? new _neo4jDriver.v1.types.DateTime(value.getFullYear(), value.getMonth() + 1, value.getDate(), value.getHours(), value.getMinutes(), value.getSeconds(), value.getMilliseconds() * 1000000, // nanoseconds
            value.getTimezoneOffset() * 60 // seconds
            ) : value;
            break;

        case 'Point':
            // SRID values: @https://neo4j.com/docs/developer-manual/current/cypher/functions/spatial/
            if (isNaN(value.x)) {
                // WGS 84
                if (isNaN(value.height)) {
                    value = new _neo4jDriver.v1.types.Point(4326, // WGS 84 2D
                    value.longitude, value.latitude);
                } else {
                    value = new _neo4jDriver.v1.types.Point(4979, // WGS 84 3D
                    value.longitude, value.latitude, value.height);
                }
            } else {
                if (isNaN(value.z)) {
                    value = new _neo4jDriver.v1.types.Point(7203, // Cartesian 2D
                    value.x, value.y);
                } else {
                    value = new _neo4jDriver.v1.types.Point(9157, // Cartesian 3D
                    value.x, value.y, value.z);
                }
            }
            break;
    }
=======
var _ValidationError = require('../ValidationError');

var _ValidationError2 = _interopRequireDefault(_ValidationError);
>>>>>>> ce3d17b1

var _CleanValue = require('./CleanValue');

var _CleanValue2 = _interopRequireDefault(_CleanValue);

function _interopRequireDefault(obj) { return obj && obj.__esModule ? obj : { default: obj }; }

function GenerateDefaultValuesAsync(neode, model, properties) {
    var schema = model.schema();
    var output = {};

    if (!(properties instanceof Object)) {
        throw new _ValidationError2.default('`properties` must be an object.', properties);
    }

    // Get All Config
    Object.keys(schema).forEach(function (key) {
        var config = typeof schema[key] == 'string' ? { type: schema[key] } : schema[key];

        switch (config.type) {
            case 'uuid':
                config.default = _uuid2.default.v4;
                break;
        }

        if (properties.hasOwnProperty(key)) {
            output[key] = properties[key];
        }

        // Set Default Value
        else if (config.default) {
                output[key] = typeof config.default == 'function' ? config.default() : config.default;
            }

        // Clean Value
        if (output[key]) {
            output[key] = (0, _CleanValue2.default)(config, output[key]);
        }
    });

    return output;
}

/**
 * Generate default values where no values are not currently set.
 *
 * @param  {Neode}  neode
 * @param  {Model}  model
 * @param  {Object} properties
 * @return {Promise}
 */
function GenerateDefaultValues(neode, model, properties) {
    var output = GenerateDefaultValuesAsync(neode, model, properties);

    return Promise.resolve(output);
}

GenerateDefaultValues.async = GenerateDefaultValuesAsync;

exports.default = GenerateDefaultValues;<|MERGE_RESOLUTION|>--- conflicted
+++ resolved
@@ -8,76 +8,9 @@
 
 var _uuid2 = _interopRequireDefault(_uuid);
 
-<<<<<<< HEAD
-var _neo4jDriver = require('neo4j-driver');
-
 var _ValidationError = require('../ValidationError');
 
 var _ValidationError2 = _interopRequireDefault(_ValidationError);
-
-function _interopRequireDefault(obj) { return obj && obj.__esModule ? obj : { default: obj }; }
-
-/**
- * Convert a value to it's native type
- *
- * @param  {Object} config   Field Configuration
- * @param  {mixed}  value    Value to be converted
- * @return {mixed}
- */
-function CleanValue(config, value) {
-    // Clean Values
-    switch (config.type) {
-        case 'float':
-            value = parseFloat(value);
-            break;
-
-        case 'int':
-        case 'integer':
-            value = parseInt(value);
-            break;
-
-        case 'bool':
-        case 'boolean':
-            value = !!value;
-            break;
-
-        case 'timestamp':
-            value = value instanceof Date ? value.getTime() : value;
-            break;
-
-        case 'DateTime':
-            value = value instanceof Date ? new _neo4jDriver.v1.types.DateTime(value.getFullYear(), value.getMonth() + 1, value.getDate(), value.getHours(), value.getMinutes(), value.getSeconds(), value.getMilliseconds() * 1000000, // nanoseconds
-            value.getTimezoneOffset() * 60 // seconds
-            ) : value;
-            break;
-
-        case 'Point':
-            // SRID values: @https://neo4j.com/docs/developer-manual/current/cypher/functions/spatial/
-            if (isNaN(value.x)) {
-                // WGS 84
-                if (isNaN(value.height)) {
-                    value = new _neo4jDriver.v1.types.Point(4326, // WGS 84 2D
-                    value.longitude, value.latitude);
-                } else {
-                    value = new _neo4jDriver.v1.types.Point(4979, // WGS 84 3D
-                    value.longitude, value.latitude, value.height);
-                }
-            } else {
-                if (isNaN(value.z)) {
-                    value = new _neo4jDriver.v1.types.Point(7203, // Cartesian 2D
-                    value.x, value.y);
-                } else {
-                    value = new _neo4jDriver.v1.types.Point(9157, // Cartesian 3D
-                    value.x, value.y, value.z);
-                }
-            }
-            break;
-    }
-=======
-var _ValidationError = require('../ValidationError');
-
-var _ValidationError2 = _interopRequireDefault(_ValidationError);
->>>>>>> ce3d17b1
 
 var _CleanValue = require('./CleanValue');
 
