--- conflicted
+++ resolved
@@ -60,17 +60,10 @@
         return _this;
     }
 
-<<<<<<< HEAD
-    /**
-     * Relationship Type definition for this node
-     *
-     * @return {RelationshipType}
-=======
     /** 
      * Get the definition for this relationship
      * 
      * @return {Definition}
->>>>>>> ce3d17b1
      */
 
 
@@ -132,13 +125,6 @@
          */
 
     }, {
-<<<<<<< HEAD
-        key: "get",
-        value: function get(property) {
-            var or = arguments.length > 1 && arguments[1] !== undefined ? arguments[1] : null;
-
-            return this._relationship.properties.hasOwnProperty(property) ? this._relationship.properties[property] : or;
-=======
         key: 'toJson',
         value: function toJson() {
             var _this2 = this;
@@ -167,7 +153,6 @@
 
                 return output;
             });
->>>>>>> ce3d17b1
         }
 
         /**
