--- conflicted
+++ resolved
@@ -18,10 +18,7 @@
 var Match = function () {
     function Match(alias) {
         var model = arguments.length > 1 && arguments[1] !== undefined ? arguments[1] : false;
-<<<<<<< HEAD
-=======
         var properties = arguments.length > 2 && arguments[2] !== undefined ? arguments[2] : [];
->>>>>>> ce3d17b1
 
         _classCallCheck(this, Match);
 
@@ -33,17 +30,6 @@
     _createClass(Match, [{
         key: 'toString',
         value: function toString() {
-<<<<<<< HEAD
-            var model = '';
-
-            if (this._model instanceof _Model2.default) {
-                model = ':' + this._model.labels().join(':');
-            } else if (this._model instanceof String) {
-                model = ':' + this._model;
-            }
-
-            return '(' + this._alias + (model ? model : '') + ')';
-=======
             var alias = this._alias || '';
             var model = '';
             var properties = '';
@@ -65,7 +51,6 @@
             }
 
             return '(' + alias + (model ? model : '') + properties + ')';
->>>>>>> ce3d17b1
         }
     }]);
 
